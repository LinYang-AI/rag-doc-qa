# Byte-compiled / optimized / DLL files
__pycache__/
*.py[codz]
*$py.class

# C extensions
*.so

# Distribution / packaging
.Python
build/
develop-eggs/
dist/
downloads/
eggs/
.eggs/
lib/
lib64/
parts/
sdist/
var/
wheels/
share/python-wheels/
*.egg-info/
.installed.cfg
*.egg
MANIFEST

# PyInstaller
#  Usually these files are written by a python script from a template
#  before PyInstaller builds the exe, so as to inject date/other infos into it.
*.manifest
*.spec

# Installer logs
pip-log.txt
pip-delete-this-directory.txt

# Unit test / coverage reports
htmlcov/
.tox/
.nox/
.coverage
.coverage.*
.cache
nosetests.xml
coverage.xml
*.cover
*.py.cover
.hypothesis/
.pytest_cache/
cover/

# Translations
*.mo
*.pot

# Django stuff:
*.log
local_settings.py
db.sqlite3
db.sqlite3-journal

# Flask stuff:
instance/
.webassets-cache

# Scrapy stuff:
.scrapy

# Sphinx documentation
docs/_build/

# PyBuilder
.pybuilder/
target/

# Jupyter Notebook
.ipynb_checkpoints

# IPython
profile_default/
ipython_config.py

# pyenv
#   For a library or package, you might want to ignore these files since the code is
#   intended to run in multiple environments; otherwise, check them in:
# .python-version

# pipenv
#   According to pypa/pipenv#598, it is recommended to include Pipfile.lock in version control.
#   However, in case of collaboration, if having platform-specific dependencies or dependencies
#   having no cross-platform support, pipenv may install dependencies that don't work, or not
#   install all needed dependencies.
#Pipfile.lock

# UV
#   Similar to Pipfile.lock, it is generally recommended to include uv.lock in version control.
#   This is especially recommended for binary packages to ensure reproducibility, and is more
#   commonly ignored for libraries.
#uv.lock

# poetry
#   Similar to Pipfile.lock, it is generally recommended to include poetry.lock in version control.
#   This is especially recommended for binary packages to ensure reproducibility, and is more
#   commonly ignored for libraries.
#   https://python-poetry.org/docs/basic-usage/#commit-your-poetrylock-file-to-version-control
#poetry.lock
#poetry.toml

# pdm
#   Similar to Pipfile.lock, it is generally recommended to include pdm.lock in version control.
#   pdm recommends including project-wide configuration in pdm.toml, but excluding .pdm-python.
#   https://pdm-project.org/en/latest/usage/project/#working-with-version-control
#pdm.lock
#pdm.toml
.pdm-python
.pdm-build/

# pixi
#   Similar to Pipfile.lock, it is generally recommended to include pixi.lock in version control.
#pixi.lock
#   Pixi creates a virtual environment in the .pixi directory, just like venv module creates one
#   in the .venv directory. It is recommended not to include this directory in version control.
.pixi

# PEP 582; used by e.g. github.com/David-OConnor/pyflow and github.com/pdm-project/pdm
__pypackages__/

# Celery stuff
celerybeat-schedule
celerybeat.pid

# SageMath parsed files
*.sage.py

# Environments
.env
.envrc
.venv
env/
venv/
ENV/
env.bak/
venv.bak/

# Spyder project settings
.spyderproject
.spyproject

# Rope project settings
.ropeproject

# mkdocs documentation
/site

# mypy
.mypy_cache/
.dmypy.json
dmypy.json

# Pyre type checker
.pyre/

# pytype static type analyzer
.pytype/

# Cython debug symbols
cython_debug/

# PyCharm
#  JetBrains specific template is maintained in a separate JetBrains.gitignore that can
#  be found at https://github.com/github/gitignore/blob/main/Global/JetBrains.gitignore
#  and can be added to the global gitignore or merged into this file.  For a more nuclear
#  option (not recommended) you can uncomment the following to ignore the entire idea folder.
#.idea/

# Abstra
# Abstra is an AI-powered process automation framework.
# Ignore directories containing user credentials, local state, and settings.
# Learn more at https://abstra.io/docs
.abstra/

# Visual Studio Code
#  Visual Studio Code specific template is maintained in a separate VisualStudioCode.gitignore 
#  that can be found at https://github.com/github/gitignore/blob/main/Global/VisualStudioCode.gitignore
#  and can be added to the global gitignore or merged into this file. However, if you prefer, 
#  you could uncomment the following to ignore the entire vscode folder
# .vscode/

# Ruff stuff:
.ruff_cache/

# PyPI configuration file
.pypirc

# Cursor
#  Cursor is an AI-powered code editor. `.cursorignore` specifies files/directories to
#  exclude from AI features like autocomplete and code analysis. Recommended for sensitive data
#  refer to https://docs.cursor.com/context/ignore-files
.cursorignore
.cursorindexingignore

# Marimo
marimo/_static/
marimo/_lsp/
__marimo__/

<<<<<<< HEAD
*.pkl
*.pdf
*.npy
*.pyc
=======
.ipynb
docs/
*.pdf
*.pyc

*.pkl
>>>>>>> 6f1792bd
<|MERGE_RESOLUTION|>--- conflicted
+++ resolved
@@ -206,16 +206,9 @@
 marimo/_lsp/
 __marimo__/
 
-<<<<<<< HEAD
-*.pkl
-*.pdf
-*.npy
-*.pyc
-=======
 .ipynb
 docs/
 *.pdf
 *.pyc
 
-*.pkl
->>>>>>> 6f1792bd
+*.pkl